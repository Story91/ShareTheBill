"use client";

import { useState, useCallback, useRef, useEffect } from "react";
import { Button, Icon } from "./DemoComponents";
<<<<<<< HEAD
import { CameraCapture } from "./CameraCapture";
import {
  OCRResult,
  UploadedReceipt,
  FarcasterFriend,
  SplitConfiguration,
} from "@/lib/types";
=======
import { SimpleCamera } from "./SimpleCamera";
import { OCRResult, UploadedReceipt, FarcasterFriend, SplitConfiguration } from "@/lib/types";
>>>>>>> d17bfc27

// BillUploader Component
interface BillUploaderProps {
  onReceiptUploaded: (receipt: UploadedReceipt) => void;
  isProcessing?: boolean;
}

export function BillUploader({
  onReceiptUploaded,
  isProcessing = false,
}: BillUploaderProps) {
  const [uploadedReceipt, setUploadedReceipt] =
    useState<UploadedReceipt | null>(null);
  const [cameraSupported, setCameraSupported] = useState(false);
  const [showCamera, setShowCamera] = useState(false);
  const cameraInputRef = useRef<HTMLInputElement>(null);
  const fileInputRef = useRef<HTMLInputElement>(null);

  // Check if camera is supported
  useEffect(() => {
    const checkCameraSupport = () => {
      try {
<<<<<<< HEAD
        // Check if getUserMedia is supported and can be used
        if (
          navigator.mediaDevices &&
          typeof navigator.mediaDevices.getUserMedia === "function"
        ) {
          // Try to get available devices to verify camera access
          const devices = await navigator.mediaDevices.enumerateDevices();
          const hasVideoInput = devices.some(
            (device) => device.kind === "videoinput",
          );
          setCameraSupported(hasVideoInput);
        } else {
          setCameraSupported(false);
        }
=======
        // Simple check if getUserMedia is available
        const isSupported = !!(
          navigator.mediaDevices &&
          navigator.mediaDevices.getUserMedia &&
          typeof navigator.mediaDevices.getUserMedia === 'function'
        );
        setCameraSupported(isSupported);
>>>>>>> d17bfc27
      } catch (error) {
        console.log("Camera not supported:", error);
        setCameraSupported(false);
      }
    };

    checkCameraSupport();
  }, []);

  const handleFiles = useCallback(
    async (files: FileList) => {
      const file = files[0];
      if (!file) return;

      // Validate file type
      if (!file.type.startsWith("image/")) {
        alert("Please upload an image file");
        return;
      }

      // Validate file size (10MB max)
      if (file.size > 10 * 1024 * 1024) {
        alert("File size must be less than 10MB");
        return;
      }

      // Create preview URL
      const preview = URL.createObjectURL(file);

      const receipt: UploadedReceipt = {
        file,
        preview,
        isProcessing: true,
      };

      setUploadedReceipt(receipt);
      onReceiptUploaded(receipt);

      // Process OCR
      try {
        const formData = new FormData();
        formData.append("image", file);

<<<<<<< HEAD
        const response = await fetch("/api/ocr", {
          method: "POST",
          body: formData,
        });

        if (response.ok) {
          const ocrResult: OCRResult = await response.json();
          const updatedReceipt = {
            ...receipt,
            ocrResult,
            isProcessing: false,
          };
          setUploadedReceipt(updatedReceipt);
          onReceiptUploaded(updatedReceipt);
        } else {
          // Log the actual error response
          const errorText = await response.text();
          console.error("OCR API error:", response.status, errorText);
          throw new Error(`OCR processing failed: ${response.status}`);
        }
      } catch (error) {
        console.error("OCR error:", error);
=======
      // Try real OCR first, fallback to simple OCR
      let response = await fetch('/api/ocr-real', {
        method: 'POST',
        body: formData
      });

      // If real OCR fails, try simple OCR
      if (!response.ok) {
        console.log('Real OCR failed, trying simple OCR...');
        response = await fetch('/api/ocr-simple', {
          method: 'POST',
          body: formData
        });
      }

      if (response.ok) {
        const ocrResult: OCRResult = await response.json();
>>>>>>> d17bfc27
        const updatedReceipt = {
          ...receipt,
          isProcessing: false,
          ocrResult: {
            extractedText: "OCR processing failed",
            detectedAmounts: [],
            confidence: 0,
            language: "eng",
          },
        };
        setUploadedReceipt(updatedReceipt);
        onReceiptUploaded(updatedReceipt);

        // Show a more user-friendly message
        console.log("OCR failed, but you can still enter the amount manually");
      }
    },
    [onReceiptUploaded],
  );

  const handleFileInput = useCallback(
    (e: React.ChangeEvent<HTMLInputElement>) => {
      if (e.target.files) {
        handleFiles(e.target.files);
      }
    },
    [handleFiles],
  );

  const removeReceipt = useCallback(() => {
    if (uploadedReceipt?.preview) {
      URL.revokeObjectURL(uploadedReceipt.preview);
    }
    setUploadedReceipt(null);
  }, [uploadedReceipt]);

  const handleCameraCapture = useCallback(
    async (file: File) => {
      // Create a FileList-like object
      const fileList = {
        0: file,
        length: 1,
        item: (index: number) => (index === 0 ? file : null),
        [Symbol.iterator]: function* () {
          yield file;
        },
      } as FileList;

      await handleFiles(fileList);
    },
    [handleFiles],
  );

  return (
    <div className="space-y-4">
      {showCamera && (
        <SimpleCamera
          onCapture={handleCameraCapture}
          onClose={() => setShowCamera(false)}
        />
      )}

      {!uploadedReceipt ? (
        <div className="space-y-6">
          {/* Camera Option */}
          <div className="border-2 border-dashed rounded-lg p-6 text-center transition-colors border-[var(--app-card-border)] hover:border-[var(--app-accent)]">
            <div className="space-y-4">
              <div className="flex justify-center">
                <div className="w-12 h-12 bg-[var(--app-accent)] rounded-full flex items-center justify-center">
                  <Icon name="camera" size="lg" className="text-white" />
                </div>
              </div>
              <div>
                <p className="text-[var(--app-foreground)] font-medium text-lg">
                  Take a photo of your receipt
                </p>
                <p className="text-[var(--app-foreground-muted)] text-sm">
                  We&apos;ll automatically extract the amount
                </p>
              </div>
              <Button
                variant="primary"
                onClick={() => {
                  if (cameraSupported) {
                    setShowCamera(true);
                  } else {
                    alert(
                      'Camera not supported on this device. Please use "Choose File" instead.',
                    );
                  }
                }}
                disabled={isProcessing}
                className="w-full h-12"
              >
                {cameraSupported ? "Open Camera" : "Camera Not Available"}
              </Button>
            </div>
          </div>

          {/* Divider */}
          <div className="flex items-center">
            <div className="flex-1 border-t border-[var(--app-card-border)]"></div>
            <span className="px-4 text-[var(--app-foreground-muted)] text-sm">
              or
            </span>
            <div className="flex-1 border-t border-[var(--app-card-border)]"></div>
          </div>

          {/* Upload Option */}
          <div className="border-2 border-dashed rounded-lg p-6 text-center transition-colors border-[var(--app-card-border)] hover:border-[var(--app-accent)]">
            <div className="space-y-4">
              <div className="flex justify-center">
                <div className="w-12 h-12 bg-[var(--app-gray)] rounded-full flex items-center justify-center">
                  <Icon
                    name="upload"
                    size="lg"
                    className="text-[var(--app-foreground-muted)]"
                  />
                </div>
              </div>
              <div>
                <p className="text-[var(--app-foreground)] font-medium text-lg">
                  Upload photo from gallery
                </p>
              </div>
              <Button
                variant="outline"
                onClick={() => fileInputRef.current?.click()}
                disabled={isProcessing}
                className="w-full h-12"
              >
                Choose File
              </Button>
            </div>
          </div>

          {/* Manual Entry Link */}
          <div className="text-center">
            <button
              onClick={() => {
                // This could trigger manual amount entry
                console.log("Manual entry clicked");
              }}
              className="text-[var(--app-accent)] text-sm hover:underline"
            >
              Enter amount manually
            </button>
          </div>

          {/* Camera Input */}
          <input
            ref={cameraInputRef}
            type="file"
            accept="image/*"
            capture="environment"
            onChange={handleFileInput}
            className="hidden"
          />

          {/* File Upload Input */}
          <input
            ref={fileInputRef}
            type="file"
            accept="image/*"
            onChange={handleFileInput}
            className="hidden"
          />
        </div>
      ) : (
        <div className="space-y-4">
          <div className="relative">
            <img
              src={uploadedReceipt.preview}
              alt="Receipt preview"
              className="w-full h-48 object-cover rounded-lg"
            />
            <button
              onClick={removeReceipt}
              className="absolute top-2 right-2 bg-red-500 hover:bg-red-600 text-white rounded-full w-8 h-8 flex items-center justify-center"
            >
              ×
            </button>
          </div>

          {uploadedReceipt.isProcessing && (
            <div className="text-center">
              <p className="text-[var(--app-foreground-muted)]">
                Extracting amount from receipt...
              </p>
            </div>
          )}

          {uploadedReceipt.ocrResult && (
            <div className="bg-[var(--app-card-bg)] p-4 rounded-lg">
              <h4 className="font-medium mb-2">Receipt Analysis:</h4>
              {uploadedReceipt.ocrResult.detectedAmounts.length > 0 ? (
                <div>
                  <p className="text-sm text-[var(--app-foreground-muted)]">
                    Found amounts:{" "}
                    {uploadedReceipt.ocrResult.detectedAmounts
                      .map((a) => `$${a}`)
                      .join(", ")}
                  </p>
                  {uploadedReceipt.ocrResult.suggestedAmount && (
                    <p className="text-sm font-medium text-[var(--app-accent)]">
                      Suggested total: $
                      {uploadedReceipt.ocrResult.suggestedAmount} USDC
                    </p>
                  )}
                </div>
              ) : uploadedReceipt.ocrResult.confidence === 0 ? (
                <div className="text-center py-2">
                  <p className="text-sm text-[var(--app-foreground-muted)] mb-2">
                    📱 Receipt uploaded successfully!
                  </p>
                  <p className="text-xs text-[var(--app-foreground-muted)]">
                    Please enter the amount manually below
                  </p>
                </div>
              ) : (
                <p className="text-sm text-[var(--app-foreground-muted)]">
                  No amounts detected. Please enter manually.
                </p>
              )}
            </div>
          )}
        </div>
      )}
    </div>
  );
}

// FriendSelector Component
interface FriendSelectorProps {
  selectedFriends: FarcasterFriend[];
  onFriendsSelected: (friends: FarcasterFriend[]) => void;
  currentUserFid: number;
}

export function FriendSelector({
  selectedFriends,
  onFriendsSelected,
  currentUserFid,
}: FriendSelectorProps) {
  const [friends, setFriends] = useState<FarcasterFriend[]>([]);
  const [loading, setLoading] = useState(false);
  const [searchQuery, setSearchQuery] = useState("");
  const [showSelector, setShowSelector] = useState(false);

  const loadFriends = useCallback(async () => {
    setLoading(true);
    try {
      const response = await fetch(
        `/api/friends?fid=${currentUserFid}&search=${searchQuery}&limit=20`,
      );
      if (response.ok) {
        const data = await response.json();
        setFriends(data.friends);
      }
    } catch (error) {
      console.error("Error loading friends:", error);
    } finally {
      setLoading(false);
    }
  }, [currentUserFid, searchQuery]);

  const toggleFriend = useCallback(
    (friend: FarcasterFriend) => {
      const isSelected = selectedFriends.some((f) => f.fid === friend.fid);
      if (isSelected) {
        onFriendsSelected(selectedFriends.filter((f) => f.fid !== friend.fid));
      } else {
        onFriendsSelected([...selectedFriends, friend]);
      }
    },
    [selectedFriends, onFriendsSelected],
  );

  const removeFriend = useCallback(
    (fid: number) => {
      onFriendsSelected(selectedFriends.filter((f) => f.fid !== fid));
    },
    [selectedFriends, onFriendsSelected],
  );

  return (
    <div className="space-y-4">
      <div>
        <h3 className="font-medium mb-2">
          Selected Friends ({selectedFriends.length})
        </h3>
        {selectedFriends.length > 0 ? (
          <div className="flex flex-wrap gap-2">
            {selectedFriends.map((friend, index) => (
              <div
                key={`${friend.fid}-${friend.username}-${index}`}
                className="flex items-center space-x-2 bg-[var(--app-accent-light)] px-3 py-1 rounded-full"
              >
                <img
                  src={friend.pfpUrl || "/placeholder-avatar.png"}
                  alt={friend.displayName}
                  className="w-6 h-6 rounded-full"
                />
                <span className="text-sm">{friend.displayName}</span>
                <button
                  onClick={() => removeFriend(friend.fid)}
                  className="text-[var(--app-foreground-muted)] hover:text-[var(--app-foreground)]"
                >
                  ×
                </button>
              </div>
            ))}
          </div>
        ) : (
          <p className="text-[var(--app-foreground-muted)] text-sm">
            No friends selected yet
          </p>
        )}
      </div>

      <Button
        variant="outline"
        onClick={() => {
          setShowSelector(!showSelector);
          if (!showSelector && friends.length === 0) {
            loadFriends();
          }
        }}
        icon={<Icon name="plus" size="sm" />}
      >
        Add Friends
      </Button>

      {showSelector && (
        <div className="bg-[var(--app-card-bg)] rounded-lg p-4 border border-[var(--app-card-border)]">
          <div className="mb-4">
            <input
              type="text"
              placeholder="Search friends..."
              value={searchQuery}
              onChange={(e) => setSearchQuery(e.target.value)}
              className="w-full px-3 py-2 bg-[var(--app-background)] border border-[var(--app-card-border)] rounded-lg text-[var(--app-foreground)] placeholder-[var(--app-foreground-muted)] focus:outline-none focus:ring-1 focus:ring-[var(--app-accent)]"
            />
            <Button
              variant="secondary"
              size="sm"
              onClick={loadFriends}
              disabled={loading}
              className="mt-2"
            >
              {loading ? "Searching..." : "Search"}
            </Button>
          </div>

          <div className="max-h-60 overflow-y-auto space-y-2">
            {friends.map((friend, index) => {
              const isSelected = selectedFriends.some(
                (f) => f.fid === friend.fid,
              );
              return (
                <div
                  key={`${friend.fid}-${friend.username}-${index}`}
                  className={`flex items-center space-x-3 p-2 rounded-lg cursor-pointer transition-colors ${
                    isSelected
                      ? "bg-[var(--app-accent-light)]"
                      : "hover:bg-[var(--app-gray)]"
                  }`}
                  onClick={() => toggleFriend(friend)}
                >
                  <img
                    src={friend.pfpUrl || "/placeholder-avatar.png"}
                    alt={friend.displayName}
                    className="w-10 h-10 rounded-full"
                  />
                  <div className="flex-1">
                    <p className="font-medium">{friend.displayName}</p>
                    <p className="text-sm text-[var(--app-foreground-muted)]">
                      @{friend.username}
                    </p>
                  </div>
                  {isSelected && (
                    <Icon name="check" className="text-[var(--app-accent)]" />
                  )}
                </div>
              );
            })}
          </div>

          {friends.length === 0 && !loading && (
            <p className="text-center text-[var(--app-foreground-muted)] py-4">
              No friends found
            </p>
          )}
        </div>
      )}
    </div>
  );
}

// BillSplitter Component
interface BillSplitterProps {
  totalAmount: number;
  participants: FarcasterFriend[];
  splitConfig: SplitConfiguration;
  onSplitConfigChange: (config: SplitConfiguration) => void;
}

export function BillSplitter({
  totalAmount,
  participants,
  splitConfig,
  onSplitConfigChange,
}: BillSplitterProps) {
  // Auto-update equal split when participants or totalAmount changes
  useEffect(() => {
    if (splitConfig.type === "equal" && participants.length > 0) {
      const expectedAmountPerPerson = totalAmount / participants.length;

      // Only update if the current config doesn't match expected values
      const needsUpdate =
        splitConfig.participants.length !== participants.length ||
        splitConfig.participants.some((p) => {
          const participant = participants.find((part) => part.fid === p.fid);
          return !participant || (p.amount ?? 0) !== expectedAmountPerPerson;
        });

      if (needsUpdate) {
        const newConfig: SplitConfiguration = {
          type: "equal",
          participants: participants.map((p) => ({
            fid: p.fid,
            amount: expectedAmountPerPerson,
          })),
        };
        onSplitConfigChange(newConfig);
      }
    }
  }, [
    participants,
    totalAmount,
    splitConfig.type,
    splitConfig.participants,
    onSplitConfigChange,
  ]);

  const updateSplitType = useCallback(
    (type: "equal" | "custom" | "percentage") => {
      const newConfig: SplitConfiguration = {
        type,
        participants: participants.map((p) => {
          const existingConfig = splitConfig.participants.find(
            (sp) => sp.fid === p.fid,
          );

          if (type === "equal") {
            return {
              fid: p.fid,
              amount: totalAmount / participants.length,
            };
          } else if (type === "custom") {
            return {
              fid: p.fid,
              amount: existingConfig?.amount || 0,
            };
          } else {
            // percentage
            return {
              fid: p.fid,
              percentage:
                existingConfig?.percentage || 100 / participants.length,
            };
          }
        }),
      };

      onSplitConfigChange(newConfig);
    },
    [totalAmount, participants, splitConfig, onSplitConfigChange],
  );

  const updateParticipantAmount = useCallback(
    (fid: number, amount: number) => {
      const newConfig = {
        ...splitConfig,
        participants: splitConfig.participants.map((p) =>
          p.fid === fid ? { ...p, amount } : p,
        ),
      };
      onSplitConfigChange(newConfig);
    },
    [splitConfig, onSplitConfigChange],
  );

  const updateParticipantPercentage = useCallback(
    (fid: number, percentage: number) => {
      const newConfig = {
        ...splitConfig,
        participants: splitConfig.participants.map((p) =>
          p.fid === fid ? { ...p, percentage } : p,
        ),
      };
      onSplitConfigChange(newConfig);
    },
    [splitConfig, onSplitConfigChange],
  );

  const totalCalculated =
    splitConfig.type === "percentage"
      ? splitConfig.participants.reduce(
          (sum, p) => sum + (p.percentage || 0),
          0,
        )
      : splitConfig.participants.reduce((sum, p) => sum + (p.amount || 0), 0);

  const isValid =
    splitConfig.type === "percentage"
      ? Math.abs(totalCalculated - 100) < 0.01
      : Math.abs(totalCalculated - totalAmount) < 0.01;

  return (
    <div className="space-y-4">
      <div>
        <h3 className="font-medium mb-3">How to split the bill?</h3>
        <div className="flex space-x-2">
          <Button
            variant={splitConfig.type === "equal" ? "primary" : "outline"}
            size="sm"
            onClick={() => updateSplitType("equal")}
          >
            Equal
          </Button>
          <Button
            variant={splitConfig.type === "custom" ? "primary" : "outline"}
            size="sm"
            onClick={() => updateSplitType("custom")}
          >
            Custom
          </Button>
          <Button
            variant={splitConfig.type === "percentage" ? "primary" : "outline"}
            size="sm"
            onClick={() => updateSplitType("percentage")}
          >
            Percentage
          </Button>
        </div>
      </div>

      <div className="space-y-3">
        {participants.map((participant, index) => {
          const config = splitConfig.participants.find(
            (p) => p.fid === participant.fid,
          );

          return (
            <div
              key={`${participant.fid}-${participant.username}-${index}`}
              className="flex items-center space-x-3 p-3 bg-[var(--app-card-bg)] rounded-lg"
            >
              <img
                src={participant.pfpUrl || "/placeholder-avatar.png"}
                alt={participant.displayName}
                className="w-10 h-10 rounded-full"
              />
              <div className="flex-1">
                <p className="font-medium">{participant.displayName}</p>
                <p className="text-sm text-[var(--app-foreground-muted)]">
                  @{participant.username}
                </p>
              </div>
              <div className="flex items-center space-x-2">
                {splitConfig.type === "equal" ? (
                  <span className="font-medium">
                    ${(totalAmount / participants.length).toFixed(2)}
                  </span>
                ) : splitConfig.type === "custom" ? (
                  <input
                    type="number"
                    value={config?.amount || 0}
                    onChange={(e) =>
                      updateParticipantAmount(
                        participant.fid,
                        parseFloat(e.target.value) || 0,
                      )
                    }
                    className="w-20 px-2 py-1 text-right bg-[var(--app-background)] border border-[var(--app-card-border)] rounded focus:outline-none focus:ring-1 focus:ring-[var(--app-accent)]"
                    step="0.01"
                    min="0"
                  />
                ) : (
                  <div className="flex items-center space-x-1">
                    <input
                      type="number"
                      value={config?.percentage || 0}
                      onChange={(e) =>
                        updateParticipantPercentage(
                          participant.fid,
                          parseFloat(e.target.value) || 0,
                        )
                      }
                      className="w-16 px-2 py-1 text-right bg-[var(--app-background)] border border-[var(--app-card-border)] rounded focus:outline-none focus:ring-1 focus:ring-[var(--app-accent)]"
                      step="0.1"
                      min="0"
                      max="100"
                    />
                    <span>%</span>
                  </div>
                )}
              </div>
            </div>
          );
        })}
      </div>

      <div className="bg-[var(--app-gray)] p-3 rounded-lg">
        <div className="flex justify-between items-center">
          <span className="font-medium">Total:</span>
          <span
            className={`font-medium ${isValid ? "text-[var(--app-accent)]" : "text-red-500"}`}
          >
            {splitConfig.type === "percentage"
              ? `${totalCalculated.toFixed(1)}%`
              : `$${totalCalculated.toFixed(2)}`}
          </span>
        </div>
        {!isValid && (
          <p className="text-red-500 text-sm mt-1">
            {splitConfig.type === "percentage"
              ? "Percentages must add up to 100%"
              : `Amounts must add up to $${totalAmount}`}
          </p>
        )}
      </div>
    </div>
  );
}<|MERGE_RESOLUTION|>--- conflicted
+++ resolved
@@ -2,18 +2,13 @@
 
 import { useState, useCallback, useRef, useEffect } from "react";
 import { Button, Icon } from "./DemoComponents";
-<<<<<<< HEAD
-import { CameraCapture } from "./CameraCapture";
+import { SimpleCamera } from "./SimpleCamera";
 import {
   OCRResult,
   UploadedReceipt,
   FarcasterFriend,
   SplitConfiguration,
 } from "@/lib/types";
-=======
-import { SimpleCamera } from "./SimpleCamera";
-import { OCRResult, UploadedReceipt, FarcasterFriend, SplitConfiguration } from "@/lib/types";
->>>>>>> d17bfc27
 
 // BillUploader Component
 interface BillUploaderProps {
@@ -34,9 +29,8 @@
 
   // Check if camera is supported
   useEffect(() => {
-    const checkCameraSupport = () => {
+    const checkCameraSupport = async () => {
       try {
-<<<<<<< HEAD
         // Check if getUserMedia is supported and can be used
         if (
           navigator.mediaDevices &&
@@ -51,15 +45,6 @@
         } else {
           setCameraSupported(false);
         }
-=======
-        // Simple check if getUserMedia is available
-        const isSupported = !!(
-          navigator.mediaDevices &&
-          navigator.mediaDevices.getUserMedia &&
-          typeof navigator.mediaDevices.getUserMedia === 'function'
-        );
-        setCameraSupported(isSupported);
->>>>>>> d17bfc27
       } catch (error) {
         console.log("Camera not supported:", error);
         setCameraSupported(false);
@@ -103,7 +88,6 @@
         const formData = new FormData();
         formData.append("image", file);
 
-<<<<<<< HEAD
         const response = await fetch("/api/ocr", {
           method: "POST",
           body: formData,
@@ -126,25 +110,6 @@
         }
       } catch (error) {
         console.error("OCR error:", error);
-=======
-      // Try real OCR first, fallback to simple OCR
-      let response = await fetch('/api/ocr-real', {
-        method: 'POST',
-        body: formData
-      });
-
-      // If real OCR fails, try simple OCR
-      if (!response.ok) {
-        console.log('Real OCR failed, trying simple OCR...');
-        response = await fetch('/api/ocr-simple', {
-          method: 'POST',
-          body: formData
-        });
-      }
-
-      if (response.ok) {
-        const ocrResult: OCRResult = await response.json();
->>>>>>> d17bfc27
         const updatedReceipt = {
           ...receipt,
           isProcessing: false,
